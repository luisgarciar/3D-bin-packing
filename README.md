<<<<<<< HEAD
# 3D Bin Packing Optimization

Repository for the Capstone Project 3D Packing Optimization of the [Fourthbrain Machine Learning Engineer program](https://www.fourthbrain.ai/machine-learning-engineer).

Group Members: Luis García Ramos, Przemyslaw Sekula

This repository contains an environment compatible with [OpenAI Gym's API](https://github.com/openai/gym) to solve the 3D bin packing problem with reinforcement learning (RL).

## Problem definition and assumptions:
The environment consists of a list of 3D boxes of varying sizes and a single container of fixed size. The goal is to pack as many boxes as possible in the container minimizing the empty volume. We assume that rotation of the boxes is not possible. 

##  Problem instances: 
The function `boxes_generator` in the file `utils.py` generates instances of the 3D Bin Packing problem using the algorithm described in [Ranked Reward: Enabling Self-Play Reinforcement Learning for Combinatorial Optimization](https://arxiv.org/pdf/1807.01672.pdf) (Algorithm 2, Appendix).

## Documentation
The documentation for this project is located in the `doc` folder, with a complete description of the state and action space as well as the rewards to be used for RL.

## Packing engine
The module `packing_engine` (located in `src/packing_engine.py`) implements the `Container` and `Box` objects that are used in the Gym environment. To add custom features (for example, to allow rotations), see the documentation of this module.

## Demo notebooks
A demo notebook implementing the heuristic-based method 'First Fit Decreasing' is available in the `nb` folder.

## Unit tests
The folder `tests` contains unit tests to be run with pytest.






=======
# 3D-bin-packing

Repository for the Capstone Project: 3D Packing Optimization.

Group Members: Luis García Ramos, Przemyslaw Sekula

Data: 
The function `boxes_generator` in the file `utils.py` generates instances of the 3D Bin Packing problem using the algorithm described in [Ranked Reward: Enabling Self-Play Reinforcement Learning for Combinatorial Optimization](https://arxiv.org/pdf/1807.01672.pdf) (Algorithm 2, Appendix).
>>>>>>> 6e79d859
<|MERGE_RESOLUTION|>--- conflicted
+++ resolved
@@ -1,4 +1,3 @@
-<<<<<<< HEAD
 # 3D Bin Packing Optimization
 
 Repository for the Capstone Project 3D Packing Optimization of the [Fourthbrain Machine Learning Engineer program](https://www.fourthbrain.ai/machine-learning-engineer).
@@ -23,20 +22,4 @@
 A demo notebook implementing the heuristic-based method 'First Fit Decreasing' is available in the `nb` folder.
 
 ## Unit tests
-The folder `tests` contains unit tests to be run with pytest.
-
-
-
-
-
-
-=======
-# 3D-bin-packing
-
-Repository for the Capstone Project: 3D Packing Optimization.
-
-Group Members: Luis García Ramos, Przemyslaw Sekula
-
-Data: 
-The function `boxes_generator` in the file `utils.py` generates instances of the 3D Bin Packing problem using the algorithm described in [Ranked Reward: Enabling Self-Play Reinforcement Learning for Combinatorial Optimization](https://arxiv.org/pdf/1807.01672.pdf) (Algorithm 2, Appendix).
->>>>>>> 6e79d859
+The folder `tests` contains unit tests to be run with pytest.